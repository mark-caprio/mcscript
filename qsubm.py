#!/usr/bin/python3
"""qsubm -- generic queue submission for task-oriented batch scripts

    Environment variables:

    MCSCRIPT_RUN_HOME must specify the directory in which job files are
    found.

    MCSCRIPT_WORK_HOME should specify the parent directory in which
    run scratch directories should be made.

    MCSCRIPT_LAUNCH_HOME (optional) should specify the parent directory
    in which run subdirectories for qsub invocation and output logging
    should be made.  Otherwise, this will default to MCSCRIPT_WORK_HOME.

    MCSCRIPT_RUN_PREFIX should specify the prefix for run names, e.g., "run".

    MCSCRIPT_MODULE_CMD (expected by mcscript) should give the module
    command on the given system, which you can find by asking "where
    module" and looking inside the results.  You may be able to use an
    environment variable rather than a hard-coded version number,
    which is likely to change frequently, e.g.,
    "${MODULESHOME}/bin/modulecmd" is preferable to
    "/opt/modules/3.2.6.6/bin/modulecmd".

    MCSCRIPT_DIR (expected by some config files) should specify the
    directory in which qsubm is installed.

    MCSCRIPT_PYTHON should give the full filename (including path) to the
    appropriate Python executable for running run script files.  This
    is needed for qsubm to do a local run of a script, which involves
    invoking a Python interpreter for it.  A typical value would be
    "python3" if the Python 3 executable is in the path.  However, on
    clusters, this will likely have to point towards a specific Python
    version, loaded with a specific module load.

    Requires local definitions file config.py to translate
    options into arguments for local batch server.  See directions in
    readme.txt.  Your local definitions might not make use of or
    support all the parallel environment options.

    Language: Python 3

    M. A. Caprio
    University of Notre Dame

    + 3/6/13 (mac): Based on earlier qsubm csh script.
    + 7/4/13 (mac): Support for multiple cluster flavors via qsubm_local.
    + 1/22/14 (mac): Python 3 update.
    + 10/27/14 (mac): Updates to --archive handling.
    + 5/14/15 (mac):
        - Insert "future" statements for Python 2 legacy support.
        - Add --noredirect switch.
        - Mandatory environment variable QSUBM_PYTHON.
    + 8/4/15 (mac): Make user environment variable definitions into option.
    + 6/13/16 (mac): Rename environment variables to MCSCRIPT_*.
    + 6/22/16 (mac): Update to use config.py for local configuration.
    + 12/14/16 (mac): Add --here option.
    + 12/29/16 (mac):
        - Add --spread option.
        - Remove --pernode option.
        - Make --opt option repeatable.
    + 1/16/17 (mac): Add --serialthreads option.
    + 2/23/17 (mac): Switch from os.mkdir to mcscript.utils.mkdir.
    + 3/16/17 (mac):
        - Add --setup option.
        - Change environment interface to pass MCSCRIPT_TASK_MODE.
    + 3/18/17 (mac):
        - Revise to support updated hybrid run parameters.
        - Rename option --setup to --prerun.
    + 5/22/17 (mac): Fix processing of boolean option --redirect.
    + 10/11/17 (pjf): Add --switchwaittime option.
"""

import argparse
import os
import shutil
import subprocess
import sys

import mcscript.config  # local configuration (usually symlink)
import mcscript.utils

################################################################
# argument parsing
################################################################

parser = argparse.ArgumentParser(
    description="Queue submission for numbered run.",
    usage=
    "%(prog)s [option] run queue|RUN wall [var1=val1, ...]\n",
    formatter_class=argparse.ArgumentDefaultsHelpFormatter,
    epilog=
    """Simply omit the queue name and leave off the wall time for a
    local interactive run.
<<<<<<< HEAD
=======

    Environment variables for qsubm are described in INSTALL.md.

    Note that qsubm relies upon code in the local `config.py`
    configuration file for the system or cluster you are running on, in
    order to interpret the following arguments and translate them into
    arguments for your local batch system.  Your local configuration
    file might not make use of or support all the parallel environment
    options listed below.
>>>>>>> a4b8f810
    """
    )

# general arguments
parser.add_argument("run", help="Run number (e.g., 0000 for run0000)")
# latter arguments are made optional to simplify bare-bones syntax for --toc, etc., calls
parser.add_argument("queue", nargs='?', help="Submission queue, or RUN for direct interactive run", default="RUN")
parser.add_argument("wall", type=int, nargs='?', help="Wall time (minutes)", default=60)
##parser.add_argument("vars", nargs="?", help="Environment variables to pass to script, with optional values, comma delimited (e.g., METHOD2, PARAM=1.0)")
parser.add_argument("--here", action="store_true", help="Force run in current working directory")
parser.add_argument("--vars", help="Environment variables to pass to script, with optional values, comma delimited (e.g., --vars=METHOD2, PARAM=1.0)")
## parser.add_argument("--stat", action="store_true", help="Display queue status information")
parser.add_argument("--num", type=int, default=1, help="Number of repetitions")
parser.add_argument("--opt", action="append", help="Additional option arguments to be passed to job submission command (e.g., --opt=\"-m ae\" or --opt=\"--mail-type=ALL\"), may be repeated (e.g., --opt=\"-A acct\" --opt=\"-a 1200\"); beware the spaces may be important to the job submission command")

# serial run parallelization parameters
serial_group = parser.add_argument_group("serial run options (single-node, non-MPI)")
serial_group.add_argument("--serialthreads", type=int, default=1, help="OMP threads")

# hybrid run parallelization parameters
#
# Not all local configuration files need necessarily require or
# respect all of the following parameters.
hybrid_group = parser.add_argument_group("hybrid run options")
hybrid_group.add_argument("--nodes", type=int, default=1, help="number of nodes")
hybrid_group.add_argument("--ranks", type=int, default=1, help="number of MPI ranks")
hybrid_group.add_argument("--threads", type=int, default=1, help="OMP threads per rank)")
hybrid_group.add_argument("--nodesize", type=int, default=0, help="logical threads available per node"
                          " (might instead be interpreted physical CPUs depending on local config file)")
hybrid_group.add_argument("--switchwaittime", type=str, default="2:00:00", help="maximum time to wait for switch count")
##hybrid_group.add_argument("--undersubscription", type=int, default=1, help="undersubscription factor (e.g., spread=2 requests twice the cores needed)")

# multi-task interface: invocation modes
task_mode_group = parser.add_mutually_exclusive_group()
task_mode_group.add_argument("--toc", action="store_true", help="Invoke run script to generate task table of contents")
task_mode_group.add_argument("--unlock", action="store_true", help="Delete any .lock or .fail flags for tasks")
task_mode_group.add_argument("--archive", action="store_true", help="Invoke archive-generation run")
task_mode_group.add_argument("--prerun", action="store_true", help="Invoke prerun mode, for argument validation and file staging only")
task_mode_group.add_argument("--offline", action="store_true", help="Invoke offline mode, to create batch scripts for later submission instead of running compute codes")

# multi-task interface: task selection
task_selection_group = parser.add_argument_group("multi-task run")
task_selection_group.add_argument("--pool", help="Set task pool (or ALL) for task selection")
task_selection_group.add_argument("--phase", type=int, default=0, help="Set task phase for task selection")
task_selection_group.add_argument("--start", type=int, help="Set starting task number for task selection")
task_selection_group.add_argument("--limit", type=int, help="Set task count limit for task selection")
task_selection_group.add_argument("--redirect", default="True", choices=["True", "False"], help="Allow redirection of standard"
                    " output/error to file (may want to disable for interactive debugging)")

# some special options (deprecated?)
##parser.add_argument("--epar", type=int, default=None, help="Width for embarassingly parallel job")
##parser.add_argument("--nopar", action="store_true", help="Disable parallel resource requests (for use on special serial queues)")

##parser.print_help()
##print
args = parser.parse_args()
##print args

################################################################
# special mode: status display
################################################################

# TODO
# will have to modify argument processing to allow no arguments, local
# customization for qstat

# @ i = 0
# while (($i == 0) || ($loop))
#    @ i++
#    clear
#    echo "****************************************************************"
#    qstat -u $user
#    if ($loop) sleep 5
# end

## if (args.stat):
##     pass

################################################################
# environment processing
################################################################

if (args.here):
    run_home = os.environ["PWD"]
elif ("MCSCRIPT_RUN_HOME" in os.environ):
    run_home = os.environ["MCSCRIPT_RUN_HOME"]
else:
    print ("MCSCRIPT_RUN_HOME not found in environment")
    exit(1)

if (args.here):
    work_home = os.environ["PWD"]
elif ("MCSCRIPT_WORK_HOME" in os.environ):
    work_home = os.environ["MCSCRIPT_WORK_HOME"]
else:
    print ("MCSCRIPT_WORK_HOME not found in environment")
    exit(1)

if (args.here):
    launch_home = os.environ["PWD"]
elif ("MCSCRIPT_LAUNCH_HOME" in os.environ):
    launch_home = os.environ["MCSCRIPT_LAUNCH_HOME"]
else:
    launch_home = work_home

if ("MCSCRIPT_RUN_PREFIX" in os.environ):
    run_prefix = os.environ["MCSCRIPT_RUN_PREFIX"]
else:
    print ("MCSCRIPT_RUN_PREFIX not found in environment")
    exit(1)

if ("MCSCRIPT_PYTHON" in os.environ):
    python_executable = os.environ["MCSCRIPT_PYTHON"]
else:
    print ("MCSCRIPT_PYTHON not found in environment")
    exit(1)

if ("MCSCRIPT_DIR" in os.environ):
    qsubm_path = os.environ["MCSCRIPT_DIR"]
else:
    print ("MCSCRIPT_DIR not found in environment")
    exit(1)

################################################################
# argument processing
################################################################

# set run name
run = run_prefix + args.run
print ("Run:", run)

# ...and process run file
script_extensions = [".py", ".csh"]
job_file = None
for extension in script_extensions:
    filename = os.path.join(run_home, run+extension)
    if (filename):
        job_file = filename
        job_extension = extension
        break
print ("  Run home:", run_home)  # useful to report now, in case job file missing
if (job_file is None):
    print ("No job file %s.* found with an extension in the set %s." % (run, script_extensions))
    exit(1)
print ("  Job file:", job_file)

# set queue and flag batch or local mode
# force local run for task.py toc mode
if ((args.queue == "RUN") or args.toc or args.unlock):
    run_mode = "local"
    run_queue = None
    print ("  Mode:", run_mode)
else:
    run_mode = "batch"
    print ("  Mode:", run_mode, "(%s)" % args.queue)

# set wall time
wall_time_min = args.wall
print ("  Wall time (min): {:d}".format(wall_time_min))
wall_time_sec = wall_time_min*60

# environment definitions: general run parameters
environment_definitions = [
    "MCSCRIPT_RUN={:s}".format(run),
    "MCSCRIPT_JOB_FILE={:s}".format(job_file),
    "MCSCRIPT_RUN_MODE={:s}".format(run_mode),
    "MCSCRIPT_WALL_SEC={:d}".format(wall_time_sec)
]

# environment definitions: serial run parameters
environment_definitions += [
    "MCSCRIPT_SERIAL_THREADS={:d}".format(args.serialthreads)
]

# environment definitions: hybrid run parameters
environment_definitions += [
    "MCSCRIPT_HYBRID_NODES={:d}".format(args.nodes),
    "MCSCRIPT_HYBRID_RANKS={:d}".format(args.ranks),
    "MCSCRIPT_HYBRID_THREADS={:d}".format(args.threads),
    "MCSCRIPT_HYBRID_NODESIZE={:d}".format(args.nodesize)
]

# set repetition parameter
repetitions = args.num


# set multi-task run parameters
if (args.toc):
    task_mode = mcscript.task.TaskMode.kTOC
elif (args.unlock):
    task_mode = mcscript.task.TaskMode.kUnlock
elif (args.archive):
    task_mode = mcscript.task.TaskMode.kArchive
elif (args.prerun):
    task_mode = mcscript.task.TaskMode.kPrerun
elif (args.offline):
    task_mode = mcscript.task.TaskMode.kOffline
else:
    task_mode = mcscript.task.TaskMode.kRun

# TODO (mac): neaten up so that these arguments are always provided
# (and simplify this code to a simple list += as above)
environment_definitions.append("MCSCRIPT_TASK_MODE={:d}".format(task_mode.value))
if (args.pool is not None):
    environment_definitions.append("MCSCRIPT_TASK_POOL={:s}".format(args.pool))
if (args.phase is not None):
    environment_definitions.append("MCSCRIPT_TASK_PHASE={:d}".format(args.phase))
if (args.start is not None):
    environment_definitions.append("MCSCRIPT_TASK_START_INDEX={:d}".format(args.start))
if (args.limit is not None):
    environment_definitions.append("MCSCRIPT_TASK_COUNT_LIMIT={:d}".format(args.limit))
environment_definitions.append("MCSCRIPT_TASK_REDIRECT={:s}".format(args.redirect))

# include additional environment setup if defined
if os.environ.get("MCSCRIPT_SOURCE"):
    environment_definitions += [
        "MCSCRIPT_SOURCE={:s}".format(os.environ["MCSCRIPT_SOURCE"])
    ]

# set user-specified variable definitions
# Note conditional is required since "".split(", ") is [""] rather than [].
if (args.vars is None):
    user_environment_definitions = []
else:
    user_environment_definitions = args.vars.split(",")
    print("  User environment definitions:", user_environment_definitions)

environment_definitions += user_environment_definitions


################################################################
# directory setup
################################################################

# set up scratch directory (for batch job work)
#   name is defined here, but creation is left up to job script,
#   in case scratch is local to the compute note
work_dir = os.path.join(work_home, run)
## if ( not os.path.exists(work_dir)):
##     mcscript.utils.mkdir(work_dir)
environment_definitions.append("MCSCRIPT_WORK_DIR=%s" % work_dir)

# set up run launch directory (for batch job output logging)
launch_dir_parent = os.path.join(launch_home, run)
if ( not os.path.exists(launch_home)):
    mcscript.utils.mkdir(launch_home)
if ( not os.path.exists(launch_dir_parent)):
    mcscript.utils.mkdir(launch_dir_parent)
if (args.archive):
    # archive mode
    # launch in archive directory rather than usual batch job output directory
    # (important since if batch job server directs output to the
    # regular output directory while tar is archiving that directory,
    # tar will return with an error code, torpedoing the archive task)
    launch_dir = os.path.join(launch_home, run, "archive")
else:
    # standard run mode
    launch_dir = os.path.join(launch_home, run, "batch")
if ( not os.path.exists(launch_dir)):
    mcscript.utils.mkdir(launch_dir)
environment_definitions.append("MCSCRIPT_LAUNCH_DIR=%s" % launch_dir)


################################################################
# job environment setup
################################################################

# construct job name
job_name = "%s" % run
##job_name += "-w%d" % args.width
if (args.pool is not None):
    job_name += "-%s" % args.pool
job_name += "-%s" % args.phase
print ("  Job name:", job_name)

# process environment definitions
# regularize environment definitions
#   Convert all plain variable name definitions "VAR" into definition
#   as null string "VAR=".  Note that "VAR" would be an environment
#   variable pass-through request to qsub, but it causes trouble with
#   defining an environment for local execution.  So doing this
#   regularization simplifies further processing and ensures
#   uniformity of the environment between batch and local runs.
for i in range(len(environment_definitions)):
    if (not "=" in environment_definitions[i]):
        environment_definitions[i] += "="
print ()
print ("Vars:", ",".join(environment_definitions))
# for local run
job_environ=os.environ
environment_keyvalues = [
    entry.split("=")
    for entry in environment_definitions
    ]
job_environ.update(dict(environment_keyvalues))


################################################################
# run invocation
################################################################

# flush script output before invoking job
print ()
sys.stdout.flush()

# handle batch run
if (run_mode == "batch"):

    # set local qsub arguments
    (submission_args, submission_input_string) = mcscript.config.submission(job_name, job_file, qsubm_path, environment_definitions, args)

    # notes: options must come before command on some platforms (e.g., Univa)
    print (" ".join(submission_args))
    print (submission_input_string)
    print ()
    print ("-"*64)
    for i in range(repetitions):
        process = subprocess.Popen(
            submission_args,
            stdin=subprocess.PIPE,     # to take input from communicate
            stdout=subprocess.PIPE,    # to send output to communicate -- default merged stderr
            cwd=launch_dir
            )
        stdout_bytes = process.communicate(input=submission_input_string)[0]
        stdout_string = stdout_bytes.decode("utf-8")
        print (stdout_string)

# handle interactive run
# Note: We call interpreter rather than trying to directly execute
# job file since this saves us from bothering with execute permissions.
# But, beware the interpreter enforced by the script's shebang line might
# be different from the version of the interpreter found in the below invocation,
# especially in a "module" environment.
elif (run_mode == "local"):
    if (extension == ".py"):
        popen_args = [python_executable, job_file]
    elif (extension == ".csh"):
        popen_args = ["csh", job_file]
    print ()
    print ("-"*64)
    process = subprocess.Popen(popen_args, cwd=launch_dir, env=job_environ)
    process.wait()<|MERGE_RESOLUTION|>--- conflicted
+++ resolved
@@ -3,41 +3,33 @@
 
     Environment variables:
 
-    MCSCRIPT_RUN_HOME must specify the directory in which job files are
-    found.
-
-    MCSCRIPT_WORK_HOME should specify the parent directory in which
-    run scratch directories should be made.
-
-    MCSCRIPT_LAUNCH_HOME (optional) should specify the parent directory
-    in which run subdirectories for qsub invocation and output logging
-    should be made.  Otherwise, this will default to MCSCRIPT_WORK_HOME.
-
-    MCSCRIPT_RUN_PREFIX should specify the prefix for run names, e.g., "run".
-
-    MCSCRIPT_MODULE_CMD (expected by mcscript) should give the module
-    command on the given system, which you can find by asking "where
-    module" and looking inside the results.  You may be able to use an
-    environment variable rather than a hard-coded version number,
-    which is likely to change frequently, e.g.,
-    "${MODULESHOME}/bin/modulecmd" is preferable to
-    "/opt/modules/3.2.6.6/bin/modulecmd".
-
-    MCSCRIPT_DIR (expected by some config files) should specify the
-    directory in which qsubm is installed.
-
-    MCSCRIPT_PYTHON should give the full filename (including path) to the
-    appropriate Python executable for running run script files.  This
-    is needed for qsubm to do a local run of a script, which involves
-    invoking a Python interpreter for it.  A typical value would be
-    "python3" if the Python 3 executable is in the path.  However, on
-    clusters, this will likely have to point towards a specific Python
-    version, loaded with a specific module load.
-
-    Requires local definitions file config.py to translate
-    options into arguments for local batch server.  See directions in
-    readme.txt.  Your local definitions might not make use of or
-    support all the parallel environment options.
+    MCSCRIPT_DIR should specify the directory in which the mcscript package is
+    installed, i.e., the directory where the file qsubm.py is found.  (Note that
+    qsubm uses this information to locate certain auxiliary script files used as
+    part of the job submission process.)
+
+    MCSCRIPT_RUN_HOME must specify the directory in which job files are found.
+
+    MCSCRIPT_WORK_HOME should specify the parent directory in which run scratch
+    directories should be made.
+
+    MCSCRIPT_LAUNCH_HOME (optional) should specify the parent directory in which
+    run subdirectories for qsub invocation and output logging should be made.
+    Otherwise, this will default to MCSCRIPT_WORK_HOME.
+
+    MCSCRIPT_PYTHON should give the full qualified filename (i.e., including
+    path) to the Python 3 executable for running run script files.  A typical
+    value will simply be "python3", assuming the Python 3 executable is in the
+    shell's command search PATH. However, see note on "Availability of Python"
+    in INSTALL.md.
+
+    MCSCRIPT_RUN_PREFIX should specify the prefix for run names, e.g., set to
+    "run" if your scripts are to be named run<XXXX>.py.
+
+    Requires local definitions file config.py to translate options into
+    arguments for local batch server.  See directions in readme.txt.  Your local
+    definitions might not make use of or support all the parallel environment
+    options.
 
     Language: Python 3
 
@@ -70,6 +62,7 @@
         - Rename option --setup to --prerun.
     + 5/22/17 (mac): Fix processing of boolean option --redirect.
     + 10/11/17 (pjf): Add --switchwaittime option.
+    + 01/05/18 (pjf): Sort arguments into groups.
 """
 
 import argparse
@@ -93,8 +86,6 @@
     epilog=
     """Simply omit the queue name and leave off the wall time for a
     local interactive run.
-<<<<<<< HEAD
-=======
 
     Environment variables for qsubm are described in INSTALL.md.
 
@@ -104,7 +95,6 @@
     arguments for your local batch system.  Your local configuration
     file might not make use of or support all the parallel environment
     options listed below.
->>>>>>> a4b8f810
     """
     )
 
